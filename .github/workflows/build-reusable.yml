---
# Environment variables defined in a calling workflow are not accessible to this reusable workflow. Refer to the documentation for further details on this limitation.
name: Build Reusable
on:
  workflow_call:
    secrets:
      CODECOV_TOKEN:
        required: true
    inputs:
      Pure:
        required: false
        default: true
        type: boolean
      PyVersionLatest:
        required: true
        type: string
      PkgName:
        required: true
        type: string
      PkgRootFolder:
        # Relative to github.workspace
        required: false
        type: string
        default: ""
      CIBWBEFOREALLLINUX:
        required: false
        default: ""
        type: string
      CIBWBEFOREALLWINDOWS:
        required: false
        default: ""
        type: string
permissions:
  contents: read
jobs:
  CodeQualityAnalysis-Test:
    name: Static Analysis and Tests
    runs-on: windows-2019
    outputs:
      pypi_released: ${{ steps.psr.outputs.pypi_released }}
      pypi_version: ${{ steps.psr.outputs.pypi_version }}
      pypi_tag: ${{ steps.psr.outputs.pypi_tag }}
    steps:
<<<<<<< HEAD
    - uses: actions/checkout@v4
      with:
        lfs: true
        submodules: recursive
        # Python Semantic Release needs access to the full history to determine whether a release should be made.
        fetch-depth: 0
    - id: psr
      name: Python Semantic Release
      uses: "./.github/actions/steps_psr"
      with:
        PyVersionLatest: "${{inputs.PyVersionLatest}}"
        PkgRootFolder: "${{ github.workspace }}/${{inputs.PkgRootFolder}}"
    - name: Environment Setup
      run: python -m pip install --upgrade --requirement requirements_test.txt
      working-directory: "${{ github.workspace }}/${{inputs.PkgRootFolder}}"
    - name: Check Python Versions Consistency
      # Only specify tox.ini and setup.py since .yml uses cibuildwheel
      run: check-python-versions ${{ github.workspace }}\${{inputs.PkgRootFolder}} --only tox.ini,setup.py
    - name: Black Static Analysis
      if: success() || failure()
      run: black -v --line-length 120 --safe --check --diff --color .
      working-directory: "${{ github.workspace }}/${{inputs.PySourceFolder}}"
    - name: Flake8 Static Analysis
      if: success() || failure()
      run: flake8 -v --config ${{ github.workspace }}\${{inputs.PkgRootFolder}}\setup.cfg .
      working-directory: "${{ github.workspace }}/${{inputs.PySourceFolder}}"
    - name: Pylint Static Analysis
      if: success() || failure()
      run: pylint_runner -v --rcfile ${{ github.workspace }}\${{inputs.PkgRootFolder}}\setup.cfg
      working-directory: "${{ github.workspace }}/${{inputs.PySourceFolder}}"
    - name: Mypy Static Analysis
      if: success() || failure()
      run: mypy -v --config-file ${{ github.workspace }}\${{inputs.PkgRootFolder}}\setup.cfg .
      working-directory: "${{ github.workspace }}/${{inputs.PySourceFolder}}"
    - name: Bandit Static Analysis
      if: success() || failure()
      run: bandit -v -r -c ${{ github.workspace }}\${{inputs.PkgRootFolder}}\bandit.yaml .
      working-directory: "${{ github.workspace }}/${{inputs.PySourceFolder}}"
    - name: Set TEMP to ${{ runner.temp }}
      if: success() || failure()
      run: echo "TEMP=${{ runner.temp }}" >> "$GITHUB_ENV"
      shell: bash
    - name: Set TMP to ${{ runner.temp }}
      if: success() || failure()
      run: echo "TMP=${{ runner.temp }}" >> "$GITHUB_ENV"
      shell: bash
    - name: Set TMPDIR to ${{ runner.temp }}
      if: success() || failure()
      run: echo "TMPDIR=${{ runner.temp }}" >> "$GITHUB_ENV"
      shell: bash
    - name: Unit and Integration Tests
      if: success() || failure()
      run: tox -vv -r -s false
      working-directory: "${{ github.workspace }}/${{inputs.PkgRootFolder}}"
      env:
        CovResultsPath: "${{ runner.temp }}\\cov_results\\cov.xml"
        TestResultsPath: "${{ runner.temp }}\\results"
    - name: Upload Coverage
      if: success() || failure()
      # Keep to v3 until issues revolving around coverage files not being found are resolved
      uses: codecov/codecov-action@v3
      with:
        # Hard copy from step above due to https://github.com/actions/runner/issues/2204
        directory: ${{ runner.temp }}/cov_results
        files: cov.xml
        fail_ci_if_error: true
        verbose: true
        # Only one flag to be safe with
        # https://docs.codecov.com/docs/flags#one-to-one-relationship-of-flags-to-uploads
        flags: ${{matrix.OS}}
        token: ${{ secrets.CODECOV_TOKEN }}
=======
      - uses: actions/checkout@v4.1.0
        with:
          lfs: true
          submodules: recursive
          # Python Semantic Release needs access to the full history to determine whether a release should be made.
          fetch-depth: 0
      - id: psr
        name: Python Semantic Release
        uses: "./.github/actions/steps_psr"
        with:
          PyVersionLatest: "${{inputs.PyVersionLatest}}"
          PkgRootFolder: "${{ github.workspace }}/${{inputs.PkgRootFolder}}"
      - name: Environment Setup
        run: python -m pip install --upgrade --requirement requirements_test.txt
        working-directory: "${{ github.workspace }}/${{inputs.PkgRootFolder}}"
      - name: Check Python Versions Consistency
        # Only specify tox.ini and setup.py since .yml uses cibuildwheel
        run: check-python-versions ${{ github.workspace }}\${{inputs.PkgRootFolder}} --only tox.ini,setup.py
      - name: Set TEMP to ${{ runner.temp }}
        if: success() || failure()
        run: echo "TEMP=${{ runner.temp }}" >> "$GITHUB_ENV"
        shell: bash
      - name: Set TMP to ${{ runner.temp }}
        if: success() || failure()
        run: echo "TMP=${{ runner.temp }}" >> "$GITHUB_ENV"
        shell: bash
      - name: Set TMPDIR to ${{ runner.temp }}
        if: success() || failure()
        run: echo "TMPDIR=${{ runner.temp }}" >> "$GITHUB_ENV"
        shell: bash
      - name: Unit and Integration Tests
        if: success() || failure()
        run: tox -vv -r -s false
        working-directory: "${{ github.workspace }}/${{inputs.PkgRootFolder}}"
        env:
          CovResultsPath: "${{ runner.temp }}\\cov_results\\cov.xml"
          TestResultsPath: "${{ runner.temp }}\\results"
      # Note: Need to move coverage file due to ongoing bugs with finding coverage files names differently than
      # tool defaults and put under folders away from working directory in codecov v4
      # code based on https://devblogs.microsoft.com/powershell-community/determine-if-a-folder-exists/
      - name: Move coverage file for upload
        if: success() || failure()
        run: |-
          $dest = "${{ github.workspace }}\TestResults"
          if (-Not (Test-Path -Path $dest)) {
            New-Item -ItemType "directory" -Path $dest
          }
          Move-Item -Path "${{ runner.temp }}\cov_results\cov.xml" -Destination "$dest\coverage.xml"
        shell: pwsh
      - name: Upload Coverage
        if: success() || failure()
        uses: codecov/codecov-action@v4
        with:
          directory: ${{ github.workspace }}/TestResults
          files: coverage.xml
          fail_ci_if_error: true
          verbose: true
          token: ${{ secrets.CODECOV_TOKEN }}
>>>>>>> dab7b180
  PackageWheelsNonPure:
    name: Package Non-pure Wheels for ${{ matrix.config.OS }}
    runs-on: ${{ matrix.config.PoolImage }}
    strategy:
      matrix:
        config:
          - {
            PoolImage: ubuntu-latest,
            OS: Linux,
            CIBWBEFOREALL: "${{inputs.CIBWBEFOREALLLINUX}}",
          }
          - {
            PoolImage: windows-2019,
            OS: Windows,
            CIBWBEFOREALL: "${{inputs.CIBWBEFOREALLWindows}}",
          }
    steps:
<<<<<<< HEAD
    - uses: actions/checkout@v4
      with:
        lfs: true
        submodules: recursive
        # Python Semantic Release needs access to the full history to determine whether a release should be made.
        fetch-depth: 0
    - uses: "./.github/actions/steps_package"
      name: Package
      with:
        PyVersionLatest: "${{inputs.PyVersionLatest}}"
        PkgRootFolder: "${{ github.workspace }}/${{inputs.PkgRootFolder}}"
        OS: "${{matrix.config.OS}}"
        CIBWBEFOREALL: "${{matrix.config.CIBWBEFOREALL}}"
=======
      - uses: actions/checkout@v4.1.0
        with:
          lfs: true
          submodules: recursive
          # Python Semantic Release needs access to the full history to determine whether a release should be made.
          fetch-depth: 0
      - uses: "./.github/actions/steps_package"
        name: Package
        with:
          PyVersionLatest: "${{inputs.PyVersionLatest}}"
          PkgRootFolder: "${{ github.workspace }}/${{inputs.PkgRootFolder}}"
          OS: "${{matrix.config.OS}}"
          CIBWBEFOREALL: "${{matrix.config.CIBWBEFOREALL}}"
>>>>>>> dab7b180
    if: inputs.Pure == false
  PackageWheelsPure:
    name: Package Pure Wheels
    runs-on: windows-2019
    if: inputs.Pure == true
    steps:
<<<<<<< HEAD
    - uses: actions/checkout@v4
      with:
        lfs: true
        submodules: recursive
        # Python Semantic Release needs access to the full history to determine whether a release should be made.
        fetch-depth: 0
    - uses: "./.github/actions/steps_psr"
      name: Python Semantic Release
      with:
        PyVersionLatest: "${{inputs.PyVersionLatest}}"
        PkgRootFolder: "${{ github.workspace }}/${{inputs.PkgRootFolder}}"
    - name: Environment Setup
      run: python -m pip install --upgrade --requirement requirements_deploy.txt
      working-directory: "${{ github.workspace }}/${{inputs.PkgRootFolder}}"
    - name: Build Distribution
      run: python setup.py bdist_wheel
      working-directory: "${{ github.workspace }}/${{inputs.PkgRootFolder}}"
    - name: Publish Wheel for Python ${{inputs.PyVersionLatest}}
      uses: actions/upload-artifact@v4.1.0
      with:
        name: Wheel${{inputs.PyVersionLatest}}
        path: "${{ github.workspace }}\\${{inputs.PkgRootFolder}}\\dist"
=======
      - uses: actions/checkout@v4.1.0
        with:
          lfs: true
          submodules: recursive
          # Python Semantic Release needs access to the full history to determine whether a release should be made.
          fetch-depth: 0
      - uses: "./.github/actions/steps_psr"
        name: Python Semantic Release
        with:
          PyVersionLatest: "${{inputs.PyVersionLatest}}"
          PkgRootFolder: "${{ github.workspace }}/${{inputs.PkgRootFolder}}"
      - name: Environment Setup
        run: python -m pip install --upgrade --requirement requirements_deploy.txt
        working-directory: "${{ github.workspace }}/${{inputs.PkgRootFolder}}"
      - name: Build Distribution
        run: python setup.py bdist_wheel
        working-directory: "${{ github.workspace }}/${{inputs.PkgRootFolder}}"
      - name: Publish Wheel for Python ${{inputs.PyVersionLatest}}
        uses: actions/upload-artifact@v4.1.0
        with:
          name: Wheel${{inputs.PyVersionLatest}}
          path: "${{ github.workspace }}\\${{inputs.PkgRootFolder}}\\dist"
>>>>>>> dab7b180
  PackageSDist:
    name: Package Source Distribution
    runs-on: windows-2019
    steps:
<<<<<<< HEAD
    - uses: actions/checkout@v4
      with:
        lfs: true
        submodules: recursive
        # Python Semantic Release needs access to the full history to determine whether a release should be made.
        fetch-depth: 0
    - uses: "./.github/actions/steps_psr"
      name: Python Semantic Release
      with:
        PyVersionLatest: "${{inputs.PyVersionLatest}}"
        PkgRootFolder: "${{ github.workspace }}/${{inputs.PkgRootFolder}}"
    - name: Environment Setup
      run: python -m pip install --upgrade --requirement requirements_deploy.txt
      working-directory: "${{ github.workspace }}/${{inputs.PkgRootFolder}}"
    - name: Build Distribution
      run: python setup.py sdist
      working-directory: "${{ github.workspace }}/${{inputs.PkgRootFolder}}"
    - name: Publish Sdist
      uses: actions/upload-artifact@v4.1.0
      with:
        name: Sdist
        path: "${{ github.workspace }}\\${{inputs.PkgRootFolder}}\\dist"
=======
      - uses: actions/checkout@v4.1.0
        with:
          lfs: true
          submodules: recursive
          # Python Semantic Release needs access to the full history to determine whether a release should be made.
          fetch-depth: 0
      - uses: "./.github/actions/steps_psr"
        name: Python Semantic Release
        with:
          PyVersionLatest: "${{inputs.PyVersionLatest}}"
          PkgRootFolder: "${{ github.workspace }}/${{inputs.PkgRootFolder}}"
      - name: Environment Setup
        run: python -m pip install --upgrade --requirement requirements_deploy.txt
        working-directory: "${{ github.workspace }}/${{inputs.PkgRootFolder}}"
      - name: Build Distribution
        run: python setup.py sdist
        working-directory: "${{ github.workspace }}/${{inputs.PkgRootFolder}}"
      - name: Publish Sdist
        uses: actions/upload-artifact@v4.1.0
        with:
          name: Sdist
          path: "${{ github.workspace }}\\${{inputs.PkgRootFolder}}\\dist"
>>>>>>> dab7b180
  DownloadTestWheelsPure:
    # No need to re-test wheels for non-pure wheels produced through cibuildwheel since already tested there
    # Can be tested anywhere since it is pure
    name: Test Wheel on windows-2019
    runs-on: windows-2019
    steps:
<<<<<<< HEAD
    - uses: actions/checkout@v4
      with:
        lfs: true
        submodules: recursive
        # Python Semantic Release needs access to the full history to determine whether a release should be made.
        fetch-depth: 0
    - uses: "./.github/actions/steps_psr"
      name: Python Semantic Release
      with:
        PyVersionLatest: "${{inputs.PyVersionLatest}}"
        PkgRootFolder: "${{ github.workspace }}/${{inputs.PkgRootFolder}}"
    - uses: "./.github/actions/steps_download"
      name: Download Wheels
      with:
        PyVersionLatest: "${{inputs.PyVersionLatest}}"
        ArtifactName: Wheel${{inputs.PyVersionLatest}}
        PkgRootFolder: "${{ github.workspace }}/${{inputs.PkgRootFolder}}"
        RunShell: cmd
        PkgVersion: "${{ steps.pythonsemanticrelease.outputs.version }}"
=======
      - uses: actions/checkout@v4.1.0
        with:
          lfs: true
          submodules: recursive
          # Python Semantic Release needs access to the full history to determine whether a release should be made.
          fetch-depth: 0
      - id: psr
        name: Python Semantic Release
        uses: "./.github/actions/steps_psr"
        with:
          PyVersionLatest: "${{inputs.PyVersionLatest}}"
          PkgRootFolder: "${{ github.workspace }}/${{inputs.PkgRootFolder}}"
      - uses: "./.github/actions/steps_download"
        name: Download Wheels
        with:
          PyVersionLatest: "${{inputs.PyVersionLatest}}"
          ArtifactName: Wheel${{inputs.PyVersionLatest}}
          PkgRootFolder: "${{ github.workspace }}/${{inputs.PkgRootFolder}}"
          RunShell: cmd
          PkgVersion: "${{ steps.psr.outputs.pypi_version }}"
>>>>>>> dab7b180
    if: inputs.Pure == true
    needs: PackageWheelsPure
  DownloadTestSdist:
    name: Test Sdist
    strategy:
      matrix:
        config:
          - { OS: ubuntu-latest, RunShell: bash }
          - { OS: windows-2019, RunShell: cmd }
    runs-on: ${{ matrix.config.OS }}
    steps:
<<<<<<< HEAD
    - uses: actions/checkout@v4
      with:
        lfs: true
        submodules: recursive
        # Python Semantic Release needs access to the full history to determine whether a release should be made.
        fetch-depth: 0
    - uses: "./.github/actions/steps_psr"
      name: Python Semantic Release
      with:
        PyVersionLatest: "${{inputs.PyVersionLatest}}"
        PkgRootFolder: "${{ github.workspace }}/${{inputs.PkgRootFolder}}"
    - uses: "./.github/actions/steps_download"
      name: Download Sdist
      with:
        PyVersionLatest: "${{inputs.PyVersionLatest}}"
        ArtifactName: Sdist
        PkgRootFolder: "${{ github.workspace }}/${{inputs.PkgRootFolder}}"
        RunShell: ${{ matrix.config.RunShell }}
        PkgVersion: "${{ steps.pythonsemanticrelease.outputs.version }}"
=======
      - uses: actions/checkout@v4.1.0
        with:
          lfs: true
          submodules: recursive
          # Python Semantic Release needs access to the full history to determine whether a release should be made.
          fetch-depth: 0
      - id: psr
        name: Python Semantic Release
        uses: "./.github/actions/steps_psr"
        with:
          PyVersionLatest: "${{inputs.PyVersionLatest}}"
          PkgRootFolder: "${{ github.workspace }}/${{inputs.PkgRootFolder}}"
      - uses: "./.github/actions/steps_download"
        name: Download Sdist
        with:
          PyVersionLatest: "${{inputs.PyVersionLatest}}"
          ArtifactName: Sdist
          PkgRootFolder: "${{ github.workspace }}/${{inputs.PkgRootFolder}}"
          RunShell: ${{ matrix.config.RunShell }}
          PkgVersion: "${{ steps.psr.outputs.pypi_version }}"
>>>>>>> dab7b180
    needs: PackageSDist
  Upload:
    permissions:
      contents: read
      # IMPORTANT: this permission is mandatory for trusted publishing
      id-token: write
    needs:
      - CodeQualityAnalysis-Test
      - DownloadTestSdist
      - DownloadTestWheelsPure
      - PackageWheelsNonPure
      - PackageWheelsPure
      - PackageSdist
    # Needs to run on ubuntu
    runs-on: ubuntu-latest
    # If conditional based on https://github.com/actions/runner/issues/491#issuecomment-850884422
    if: |
      always() &&
      github.event_name != 'pull_request' &&
      contains(fromJSON('["skipped", "success"]'), needs.DownloadTestSdist.result) &&
      contains(fromJSON('["skipped", "success"]'), needs.DownloadTestWheelsPure.result) &&
      contains(fromJSON('["skipped", "success"]'), needs.PackageWheelsNonPure.result) &&
      contains(fromJSON('["skipped", "success"]'), needs.PackageWheelsPure.result) &&
      contains(fromJSON('["skipped", "success"]'), needs.PackageSdist.result) &&
      needs.CodeQualityAnalysis-Test.result == 'success' &&
      needs.CodeQualityAnalysis-Test.outputs.pypi_released == 'true'
    environment:
      # TODO: Only for testing purposes
      # name: pypi
      # url: https://pypi.org/project/pylibCZIrw/${{needs.CodeQualityAnalysis-Test.outputs.pypi_version}}
      name: testpypi
      url: https://test.pypi.org/p/pylibCZIrw/${{needs.CodeQualityAnalysis-Test.outputs.pypi_version}}
    steps:
      - name: Download Wheels and Source Distribution
        uses: actions/download-artifact@v4.1.0
      - name: Collect Wheels and Source Distribution
        # Move to dist as default folder for publish action
        run: New-Item -Path "." -Name "dist" -ItemType "directory"; Get-ChildItem -Path ".\*.whl",".\*.tar.gz" -Recurse | Move-Item -Destination ".\dist"
        shell: pwsh
      - name: Upload to PyPI
        # As of 06/2024, trusted publishing does not work within reusable workflows located in a different repo
        # Tracked in:
        # https://github.com/pypa/gh-action-pypi-publish/issues/166
        # https://github.com/pypi/warehouse/issues/11096
        # https://docs.pypi.org/trusted-publishers/troubleshooting/#reusable-workflows-on-github
        # More info on trusted publishing: https://blog.pypi.org/posts/2023-04-20-introducing-trusted-publishers/
        uses: pypa/gh-action-pypi-publish@release/v1
        with:
          # TODO: Only for testing purposes (remove repository-url to push to PyPI)
          repository-url: https://test.pypi.org/legacy/
          # Basically runs twine check
          verify-metadata: true
  Tag:
    permissions:
      contents: write
    needs:
      - CodeQualityAnalysis-Test
      - Upload
    # Aftermath of if-conditional of Upload job
    if: always() && needs.Upload.result == 'success'
    runs-on: windows-2019
    steps:
<<<<<<< HEAD
    - uses: actions/checkout@v4
    - name: Tag with PyPI version
      uses: actions/github-script@v7
      with:
        script: |
          github.rest.git.createRef({
            owner: context.repo.owner,
            repo: context.repo.repo,
            ref: 'refs/tags/${{needs.CodeQualityAnalysis-Test.outputs.pypi_tag}}',
            sha: context.sha
          })
=======
      - uses: actions/checkout@v4.1.0
      - name: Tag with PyPI version
        uses: actions/github-script@v7
        with:
          script: |
            github.rest.git.createRef({
              owner: context.repo.owner,
              repo: context.repo.repo,
              ref: 'refs/tags/${{needs.CodeQualityAnalysis-Test.outputs.pypi_tag}}',
              sha: context.sha
            })
>>>>>>> dab7b180
<|MERGE_RESOLUTION|>--- conflicted
+++ resolved
@@ -41,80 +41,7 @@
       pypi_version: ${{ steps.psr.outputs.pypi_version }}
       pypi_tag: ${{ steps.psr.outputs.pypi_tag }}
     steps:
-<<<<<<< HEAD
-    - uses: actions/checkout@v4
-      with:
-        lfs: true
-        submodules: recursive
-        # Python Semantic Release needs access to the full history to determine whether a release should be made.
-        fetch-depth: 0
-    - id: psr
-      name: Python Semantic Release
-      uses: "./.github/actions/steps_psr"
-      with:
-        PyVersionLatest: "${{inputs.PyVersionLatest}}"
-        PkgRootFolder: "${{ github.workspace }}/${{inputs.PkgRootFolder}}"
-    - name: Environment Setup
-      run: python -m pip install --upgrade --requirement requirements_test.txt
-      working-directory: "${{ github.workspace }}/${{inputs.PkgRootFolder}}"
-    - name: Check Python Versions Consistency
-      # Only specify tox.ini and setup.py since .yml uses cibuildwheel
-      run: check-python-versions ${{ github.workspace }}\${{inputs.PkgRootFolder}} --only tox.ini,setup.py
-    - name: Black Static Analysis
-      if: success() || failure()
-      run: black -v --line-length 120 --safe --check --diff --color .
-      working-directory: "${{ github.workspace }}/${{inputs.PySourceFolder}}"
-    - name: Flake8 Static Analysis
-      if: success() || failure()
-      run: flake8 -v --config ${{ github.workspace }}\${{inputs.PkgRootFolder}}\setup.cfg .
-      working-directory: "${{ github.workspace }}/${{inputs.PySourceFolder}}"
-    - name: Pylint Static Analysis
-      if: success() || failure()
-      run: pylint_runner -v --rcfile ${{ github.workspace }}\${{inputs.PkgRootFolder}}\setup.cfg
-      working-directory: "${{ github.workspace }}/${{inputs.PySourceFolder}}"
-    - name: Mypy Static Analysis
-      if: success() || failure()
-      run: mypy -v --config-file ${{ github.workspace }}\${{inputs.PkgRootFolder}}\setup.cfg .
-      working-directory: "${{ github.workspace }}/${{inputs.PySourceFolder}}"
-    - name: Bandit Static Analysis
-      if: success() || failure()
-      run: bandit -v -r -c ${{ github.workspace }}\${{inputs.PkgRootFolder}}\bandit.yaml .
-      working-directory: "${{ github.workspace }}/${{inputs.PySourceFolder}}"
-    - name: Set TEMP to ${{ runner.temp }}
-      if: success() || failure()
-      run: echo "TEMP=${{ runner.temp }}" >> "$GITHUB_ENV"
-      shell: bash
-    - name: Set TMP to ${{ runner.temp }}
-      if: success() || failure()
-      run: echo "TMP=${{ runner.temp }}" >> "$GITHUB_ENV"
-      shell: bash
-    - name: Set TMPDIR to ${{ runner.temp }}
-      if: success() || failure()
-      run: echo "TMPDIR=${{ runner.temp }}" >> "$GITHUB_ENV"
-      shell: bash
-    - name: Unit and Integration Tests
-      if: success() || failure()
-      run: tox -vv -r -s false
-      working-directory: "${{ github.workspace }}/${{inputs.PkgRootFolder}}"
-      env:
-        CovResultsPath: "${{ runner.temp }}\\cov_results\\cov.xml"
-        TestResultsPath: "${{ runner.temp }}\\results"
-    - name: Upload Coverage
-      if: success() || failure()
-      # Keep to v3 until issues revolving around coverage files not being found are resolved
-      uses: codecov/codecov-action@v3
-      with:
-        # Hard copy from step above due to https://github.com/actions/runner/issues/2204
-        directory: ${{ runner.temp }}/cov_results
-        files: cov.xml
-        fail_ci_if_error: true
-        verbose: true
-        # Only one flag to be safe with
-        # https://docs.codecov.com/docs/flags#one-to-one-relationship-of-flags-to-uploads
-        flags: ${{matrix.OS}}
-        token: ${{ secrets.CODECOV_TOKEN }}
-=======
-      - uses: actions/checkout@v4.1.0
+      - uses: actions/checkout@v4
         with:
           lfs: true
           submodules: recursive
@@ -172,7 +99,6 @@
           fail_ci_if_error: true
           verbose: true
           token: ${{ secrets.CODECOV_TOKEN }}
->>>>>>> dab7b180
   PackageWheelsNonPure:
     name: Package Non-pure Wheels for ${{ matrix.config.OS }}
     runs-on: ${{ matrix.config.PoolImage }}
@@ -190,22 +116,7 @@
             CIBWBEFOREALL: "${{inputs.CIBWBEFOREALLWindows}}",
           }
     steps:
-<<<<<<< HEAD
-    - uses: actions/checkout@v4
-      with:
-        lfs: true
-        submodules: recursive
-        # Python Semantic Release needs access to the full history to determine whether a release should be made.
-        fetch-depth: 0
-    - uses: "./.github/actions/steps_package"
-      name: Package
-      with:
-        PyVersionLatest: "${{inputs.PyVersionLatest}}"
-        PkgRootFolder: "${{ github.workspace }}/${{inputs.PkgRootFolder}}"
-        OS: "${{matrix.config.OS}}"
-        CIBWBEFOREALL: "${{matrix.config.CIBWBEFOREALL}}"
-=======
-      - uses: actions/checkout@v4.1.0
+      - uses: actions/checkout@v4
         with:
           lfs: true
           submodules: recursive
@@ -218,14 +129,12 @@
           PkgRootFolder: "${{ github.workspace }}/${{inputs.PkgRootFolder}}"
           OS: "${{matrix.config.OS}}"
           CIBWBEFOREALL: "${{matrix.config.CIBWBEFOREALL}}"
->>>>>>> dab7b180
     if: inputs.Pure == false
   PackageWheelsPure:
     name: Package Pure Wheels
     runs-on: windows-2019
     if: inputs.Pure == true
     steps:
-<<<<<<< HEAD
     - uses: actions/checkout@v4
       with:
         lfs: true
@@ -248,35 +157,10 @@
       with:
         name: Wheel${{inputs.PyVersionLatest}}
         path: "${{ github.workspace }}\\${{inputs.PkgRootFolder}}\\dist"
-=======
-      - uses: actions/checkout@v4.1.0
-        with:
-          lfs: true
-          submodules: recursive
-          # Python Semantic Release needs access to the full history to determine whether a release should be made.
-          fetch-depth: 0
-      - uses: "./.github/actions/steps_psr"
-        name: Python Semantic Release
-        with:
-          PyVersionLatest: "${{inputs.PyVersionLatest}}"
-          PkgRootFolder: "${{ github.workspace }}/${{inputs.PkgRootFolder}}"
-      - name: Environment Setup
-        run: python -m pip install --upgrade --requirement requirements_deploy.txt
-        working-directory: "${{ github.workspace }}/${{inputs.PkgRootFolder}}"
-      - name: Build Distribution
-        run: python setup.py bdist_wheel
-        working-directory: "${{ github.workspace }}/${{inputs.PkgRootFolder}}"
-      - name: Publish Wheel for Python ${{inputs.PyVersionLatest}}
-        uses: actions/upload-artifact@v4.1.0
-        with:
-          name: Wheel${{inputs.PyVersionLatest}}
-          path: "${{ github.workspace }}\\${{inputs.PkgRootFolder}}\\dist"
->>>>>>> dab7b180
   PackageSDist:
     name: Package Source Distribution
     runs-on: windows-2019
     steps:
-<<<<<<< HEAD
     - uses: actions/checkout@v4
       with:
         lfs: true
@@ -299,58 +183,13 @@
       with:
         name: Sdist
         path: "${{ github.workspace }}\\${{inputs.PkgRootFolder}}\\dist"
-=======
-      - uses: actions/checkout@v4.1.0
-        with:
-          lfs: true
-          submodules: recursive
-          # Python Semantic Release needs access to the full history to determine whether a release should be made.
-          fetch-depth: 0
-      - uses: "./.github/actions/steps_psr"
-        name: Python Semantic Release
-        with:
-          PyVersionLatest: "${{inputs.PyVersionLatest}}"
-          PkgRootFolder: "${{ github.workspace }}/${{inputs.PkgRootFolder}}"
-      - name: Environment Setup
-        run: python -m pip install --upgrade --requirement requirements_deploy.txt
-        working-directory: "${{ github.workspace }}/${{inputs.PkgRootFolder}}"
-      - name: Build Distribution
-        run: python setup.py sdist
-        working-directory: "${{ github.workspace }}/${{inputs.PkgRootFolder}}"
-      - name: Publish Sdist
-        uses: actions/upload-artifact@v4.1.0
-        with:
-          name: Sdist
-          path: "${{ github.workspace }}\\${{inputs.PkgRootFolder}}\\dist"
->>>>>>> dab7b180
   DownloadTestWheelsPure:
     # No need to re-test wheels for non-pure wheels produced through cibuildwheel since already tested there
     # Can be tested anywhere since it is pure
     name: Test Wheel on windows-2019
     runs-on: windows-2019
     steps:
-<<<<<<< HEAD
-    - uses: actions/checkout@v4
-      with:
-        lfs: true
-        submodules: recursive
-        # Python Semantic Release needs access to the full history to determine whether a release should be made.
-        fetch-depth: 0
-    - uses: "./.github/actions/steps_psr"
-      name: Python Semantic Release
-      with:
-        PyVersionLatest: "${{inputs.PyVersionLatest}}"
-        PkgRootFolder: "${{ github.workspace }}/${{inputs.PkgRootFolder}}"
-    - uses: "./.github/actions/steps_download"
-      name: Download Wheels
-      with:
-        PyVersionLatest: "${{inputs.PyVersionLatest}}"
-        ArtifactName: Wheel${{inputs.PyVersionLatest}}
-        PkgRootFolder: "${{ github.workspace }}/${{inputs.PkgRootFolder}}"
-        RunShell: cmd
-        PkgVersion: "${{ steps.pythonsemanticrelease.outputs.version }}"
-=======
-      - uses: actions/checkout@v4.1.0
+      - uses: actions/checkout@v4
         with:
           lfs: true
           submodules: recursive
@@ -370,7 +209,6 @@
           PkgRootFolder: "${{ github.workspace }}/${{inputs.PkgRootFolder}}"
           RunShell: cmd
           PkgVersion: "${{ steps.psr.outputs.pypi_version }}"
->>>>>>> dab7b180
     if: inputs.Pure == true
     needs: PackageWheelsPure
   DownloadTestSdist:
@@ -382,28 +220,7 @@
           - { OS: windows-2019, RunShell: cmd }
     runs-on: ${{ matrix.config.OS }}
     steps:
-<<<<<<< HEAD
-    - uses: actions/checkout@v4
-      with:
-        lfs: true
-        submodules: recursive
-        # Python Semantic Release needs access to the full history to determine whether a release should be made.
-        fetch-depth: 0
-    - uses: "./.github/actions/steps_psr"
-      name: Python Semantic Release
-      with:
-        PyVersionLatest: "${{inputs.PyVersionLatest}}"
-        PkgRootFolder: "${{ github.workspace }}/${{inputs.PkgRootFolder}}"
-    - uses: "./.github/actions/steps_download"
-      name: Download Sdist
-      with:
-        PyVersionLatest: "${{inputs.PyVersionLatest}}"
-        ArtifactName: Sdist
-        PkgRootFolder: "${{ github.workspace }}/${{inputs.PkgRootFolder}}"
-        RunShell: ${{ matrix.config.RunShell }}
-        PkgVersion: "${{ steps.pythonsemanticrelease.outputs.version }}"
-=======
-      - uses: actions/checkout@v4.1.0
+      - uses: actions/checkout@v4
         with:
           lfs: true
           submodules: recursive
@@ -423,7 +240,6 @@
           PkgRootFolder: "${{ github.workspace }}/${{inputs.PkgRootFolder}}"
           RunShell: ${{ matrix.config.RunShell }}
           PkgVersion: "${{ steps.psr.outputs.pypi_version }}"
->>>>>>> dab7b180
     needs: PackageSDist
   Upload:
     permissions:
@@ -486,20 +302,7 @@
     if: always() && needs.Upload.result == 'success'
     runs-on: windows-2019
     steps:
-<<<<<<< HEAD
-    - uses: actions/checkout@v4
-    - name: Tag with PyPI version
-      uses: actions/github-script@v7
-      with:
-        script: |
-          github.rest.git.createRef({
-            owner: context.repo.owner,
-            repo: context.repo.repo,
-            ref: 'refs/tags/${{needs.CodeQualityAnalysis-Test.outputs.pypi_tag}}',
-            sha: context.sha
-          })
-=======
-      - uses: actions/checkout@v4.1.0
+      - uses: actions/checkout@v4
       - name: Tag with PyPI version
         uses: actions/github-script@v7
         with:
@@ -509,5 +312,4 @@
               repo: context.repo.repo,
               ref: 'refs/tags/${{needs.CodeQualityAnalysis-Test.outputs.pypi_tag}}',
               sha: context.sha
-            })
->>>>>>> dab7b180
+            })