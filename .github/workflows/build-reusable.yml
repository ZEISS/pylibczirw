---
# Environment variables defined in a calling workflow are not accessible to this reusable workflow. Refer to the documentation for further details on this limitation.
name: Build Reusable
on:
  workflow_call:
    secrets:
      CODECOV_TOKEN:
        required: true
    inputs:
      Pure:
        required: false
        default: true
        type: boolean
      PyVersionLatest:
        required: true
        type: string
      PkgName:
        required: true
        type: string
      PkgRootFolder:
        # Relative to github.workspace
        required: false
        type: string
        default: ""
      CIBWBEFOREALLLINUX:
        required: false
        default: ""
        type: string
      CIBWBEFOREALLWINDOWS:
        required: false
        default: ""
        type: string
permissions:
  contents: read
jobs:
  CodeQualityAnalysis-Test:
    name: Static Analysis and Tests
    runs-on: windows-2019
    outputs:
      pypi_released: ${{ steps.psr.outputs.pypi_released }}
      pypi_version: ${{ steps.psr.outputs.pypi_version }}
      pypi_tag: ${{ steps.psr.outputs.pypi_tag }}
    steps:
<<<<<<< HEAD
    - uses: actions/checkout@v4.1.0
      with:
        lfs: true
        submodules: recursive
        # Python Semantic Release needs access to the full history to determine whether a release should be made.
        fetch-depth: 0
    - uses: "./.github/actions/steps_psr"
      with:
        PyVersionLatest: "${{inputs.PyVersionLatest}}"
        PkgRootFolder: "${{ github.workspace }}/${{inputs.PkgRootFolder}}"
    - name: Environment Setup
      run: python -m pip install --upgrade --requirement requirements_test.txt
      working-directory: "${{ github.workspace }}/${{inputs.PkgRootFolder}}"
    - name: Check Python Versions Consistency
      # Only specify tox.ini and setup.py since .yml uses cibuildwheel
      run: check-python-versions ${{ github.workspace }}\${{inputs.PkgRootFolder}} --only tox.ini,setup.py
    - name: Black Static Analysis
      if: success() || failure()
      run: black -v --line-length 120 --safe --check --diff --color .
      working-directory: "${{ github.workspace }}/${{inputs.PySourceFolder}}"
    - name: Flake8 Static Analysis
      if: success() || failure()
      run: flake8 -v --config ${{ github.workspace }}\${{inputs.PkgRootFolder}}\setup.cfg .
      working-directory: "${{ github.workspace }}/${{inputs.PySourceFolder}}"
    - name: Pylint Static Analysis
      if: success() || failure()
      run: pylint_runner -v --rcfile ${{ github.workspace }}\${{inputs.PkgRootFolder}}\setup.cfg
      working-directory: "${{ github.workspace }}/${{inputs.PySourceFolder}}"
    - name: Mypy Static Analysis
      if: success() || failure()
      run: mypy -v --config-file ${{ github.workspace }}\${{inputs.PkgRootFolder}}\setup.cfg .
      working-directory: "${{ github.workspace }}/${{inputs.PySourceFolder}}"
    - name: Bandit Static Analysis
      if: success() || failure()
      run: bandit -v -r -c ${{ github.workspace }}\${{inputs.PkgRootFolder}}\bandit.yaml .
      working-directory: "${{ github.workspace }}/${{inputs.PySourceFolder}}"
    - name: Set TEMP to ${{ runner.temp }}
      if: success() || failure()
      run: echo "TEMP=${{ runner.temp }}" >> "$GITHUB_ENV"
      shell: bash
    - name: Set TMP to ${{ runner.temp }}
      if: success() || failure()
      run: echo "TMP=${{ runner.temp }}" >> "$GITHUB_ENV"
      shell: bash
    - name: Set TMPDIR to ${{ runner.temp }}
      if: success() || failure()
      run: echo "TMPDIR=${{ runner.temp }}" >> "$GITHUB_ENV"
      shell: bash
    - name: Unit and Integration Tests
      if: success() || failure()
      run: tox -vv -r -s false
      working-directory: "${{ github.workspace }}/${{inputs.PkgRootFolder}}"
      env:
        CovResultsPath: "${{ runner.temp }}\\cov_results\\cov.xml"
        TestResultsPath: "${{ runner.temp }}\\results"
    - name: Upload Coverage
      if: success() || failure()
      # Keep to v3 until issues revolving around coverage files not being found are resolved
      uses: codecov/codecov-action@v4
      with:
        # Hard copy from step above due to https://github.com/actions/runner/issues/2204
        directory: ${{ runner.temp }}/cov_results
        files: cov.xml
        fail_ci_if_error: true
        verbose: true
        # Only one flag to be safe with
        # https://docs.codecov.com/docs/flags#one-to-one-relationship-of-flags-to-uploads
        flags: ${{matrix.OS}}
        token: ${{ secrets.CODECOV_TOKEN }}
=======
      - uses: actions/checkout@v4.1.0
        with:
          lfs: true
          submodules: recursive
          # Python Semantic Release needs access to the full history to determine whether a release should be made.
          fetch-depth: 0
      - id: psr
        name: Python Semantic Release
        uses: "./.github/actions/steps_psr"
        with:
          PyVersionLatest: "${{inputs.PyVersionLatest}}"
          PkgRootFolder: "${{ github.workspace }}/${{inputs.PkgRootFolder}}"
      - name: Environment Setup
        run: python -m pip install --upgrade --requirement requirements_test.txt
        working-directory: "${{ github.workspace }}/${{inputs.PkgRootFolder}}"
      - name: Check Python Versions Consistency
        # Only specify tox.ini and setup.py since .yml uses cibuildwheel
        run: check-python-versions ${{ github.workspace }}\${{inputs.PkgRootFolder}} --only tox.ini,setup.py
      - name: Set TEMP to ${{ runner.temp }}
        if: success() || failure()
        run: echo "TEMP=${{ runner.temp }}" >> "$GITHUB_ENV"
        shell: bash
      - name: Set TMP to ${{ runner.temp }}
        if: success() || failure()
        run: echo "TMP=${{ runner.temp }}" >> "$GITHUB_ENV"
        shell: bash
      - name: Set TMPDIR to ${{ runner.temp }}
        if: success() || failure()
        run: echo "TMPDIR=${{ runner.temp }}" >> "$GITHUB_ENV"
        shell: bash
      - name: Unit and Integration Tests
        if: success() || failure()
        run: tox -vv -r -s false
        working-directory: "${{ github.workspace }}/${{inputs.PkgRootFolder}}"
        env:
          CovResultsPath: "${{ runner.temp }}\\cov_results\\cov.xml"
          TestResultsPath: "${{ runner.temp }}\\results"
      - name: Upload Coverage
        if: success() || failure()
        # Keep to v3 until issues revolving around coverage files not being found are resolved
        uses: codecov/codecov-action@v3
        with:
          # Hard copy from step above due to https://github.com/actions/runner/issues/2204
          directory: ${{ runner.temp }}/cov_results
          files: cov.xml
          fail_ci_if_error: true
          verbose: true
          token: ${{ secrets.CODECOV_TOKEN }}
>>>>>>> b5012840
  PackageWheelsNonPure:
    name: Package Non-pure Wheels for ${{ matrix.config.OS }}
    runs-on: ${{ matrix.config.PoolImage }}
    strategy:
      matrix:
        config:
          - {
            PoolImage: ubuntu-latest,
            OS: Linux,
            CIBWBEFOREALL: "${{inputs.CIBWBEFOREALLLINUX}}",
          }
          - {
            PoolImage: windows-2019,
            OS: Windows,
            CIBWBEFOREALL: "${{inputs.CIBWBEFOREALLWindows}}",
          }
    steps:
      - uses: actions/checkout@v4.1.0
        with:
          lfs: true
          submodules: recursive
          # Python Semantic Release needs access to the full history to determine whether a release should be made.
          fetch-depth: 0
      - uses: "./.github/actions/steps_package"
        name: Package
        with:
          PyVersionLatest: "${{inputs.PyVersionLatest}}"
          PkgRootFolder: "${{ github.workspace }}/${{inputs.PkgRootFolder}}"
          OS: "${{matrix.config.OS}}"
          CIBWBEFOREALL: "${{matrix.config.CIBWBEFOREALL}}"
    if: inputs.Pure == false
  PackageWheelsPure:
    name: Package Pure Wheels
    runs-on: windows-2019
    if: inputs.Pure == true
    steps:
      - uses: actions/checkout@v4.1.0
        with:
          lfs: true
          submodules: recursive
          # Python Semantic Release needs access to the full history to determine whether a release should be made.
          fetch-depth: 0
      - uses: "./.github/actions/steps_psr"
        name: Python Semantic Release
        with:
          PyVersionLatest: "${{inputs.PyVersionLatest}}"
          PkgRootFolder: "${{ github.workspace }}/${{inputs.PkgRootFolder}}"
      - name: Environment Setup
        run: python -m pip install --upgrade --requirement requirements_deploy.txt
        working-directory: "${{ github.workspace }}/${{inputs.PkgRootFolder}}"
      - name: Build Distribution
        run: python setup.py bdist_wheel
        working-directory: "${{ github.workspace }}/${{inputs.PkgRootFolder}}"
      - name: Publish Wheel for Python ${{inputs.PyVersionLatest}}
        uses: actions/upload-artifact@v4.1.0
        with:
          name: Wheel${{inputs.PyVersionLatest}}
          path: "${{ github.workspace }}\\${{inputs.PkgRootFolder}}\\dist"
  PackageSDist:
    name: Package Source Distribution
    runs-on: windows-2019
    steps:
      - uses: actions/checkout@v4.1.0
        with:
          lfs: true
          submodules: recursive
          # Python Semantic Release needs access to the full history to determine whether a release should be made.
          fetch-depth: 0
      - uses: "./.github/actions/steps_psr"
        name: Python Semantic Release
        with:
          PyVersionLatest: "${{inputs.PyVersionLatest}}"
          PkgRootFolder: "${{ github.workspace }}/${{inputs.PkgRootFolder}}"
      - name: Environment Setup
        run: python -m pip install --upgrade --requirement requirements_deploy.txt
        working-directory: "${{ github.workspace }}/${{inputs.PkgRootFolder}}"
      - name: Build Distribution
        run: python setup.py sdist
        working-directory: "${{ github.workspace }}/${{inputs.PkgRootFolder}}"
      - name: Publish Sdist
        uses: actions/upload-artifact@v4.1.0
        with:
          name: Sdist
          path: "${{ github.workspace }}\\${{inputs.PkgRootFolder}}\\dist"
  DownloadTestWheelsPure:
    # No need to re-test wheels for non-pure wheels produced through cibuildwheel since already tested there
    # Can be tested anywhere since it is pure
    name: Test Wheel on windows-2019
    runs-on: windows-2019
    steps:
      - uses: actions/checkout@v4.1.0
        with:
          lfs: true
          submodules: recursive
          # Python Semantic Release needs access to the full history to determine whether a release should be made.
          fetch-depth: 0
      - id: psr
        name: Python Semantic Release
        uses: "./.github/actions/steps_psr"
        with:
          PyVersionLatest: "${{inputs.PyVersionLatest}}"
          PkgRootFolder: "${{ github.workspace }}/${{inputs.PkgRootFolder}}"
      - uses: "./.github/actions/steps_download"
        name: Download Wheels
        with:
          PyVersionLatest: "${{inputs.PyVersionLatest}}"
          ArtifactName: Wheel${{inputs.PyVersionLatest}}
          PkgRootFolder: "${{ github.workspace }}/${{inputs.PkgRootFolder}}"
          RunShell: cmd
          PkgVersion: "${{ steps.psr.outputs.pypi_version }}"
    if: inputs.Pure == true
    needs: PackageWheelsPure
  DownloadTestSdist:
    name: Test Sdist
    strategy:
      matrix:
        config:
          - { OS: ubuntu-latest, RunShell: bash }
          - { OS: windows-2019, RunShell: cmd }
    runs-on: ${{ matrix.config.OS }}
    steps:
      - uses: actions/checkout@v4.1.0
        with:
          lfs: true
          submodules: recursive
          # Python Semantic Release needs access to the full history to determine whether a release should be made.
          fetch-depth: 0
      - id: psr
        name: Python Semantic Release
        uses: "./.github/actions/steps_psr"
        with:
          PyVersionLatest: "${{inputs.PyVersionLatest}}"
          PkgRootFolder: "${{ github.workspace }}/${{inputs.PkgRootFolder}}"
      - uses: "./.github/actions/steps_download"
        name: Download Sdist
        with:
          PyVersionLatest: "${{inputs.PyVersionLatest}}"
          ArtifactName: Sdist
          PkgRootFolder: "${{ github.workspace }}/${{inputs.PkgRootFolder}}"
          RunShell: ${{ matrix.config.RunShell }}
          PkgVersion: "${{ steps.psr.outputs.pypi_version }}"
    needs: PackageSDist
  Upload:
    permissions:
      contents: read
      # IMPORTANT: this permission is mandatory for trusted publishing
      id-token: write
    needs:
      - CodeQualityAnalysis-Test
      - DownloadTestSdist
      - DownloadTestWheelsPure
      - PackageWheelsNonPure
      - PackageWheelsPure
      - PackageSdist
    # Needs to run on ubuntu
    runs-on: ubuntu-latest
    # If conditional based on https://github.com/actions/runner/issues/491#issuecomment-850884422
    if: |
      always() &&
      github.event_name != 'pull_request' &&
      contains(fromJSON('["skipped", "success"]'), needs.DownloadTestSdist.result) &&
      contains(fromJSON('["skipped", "success"]'), needs.DownloadTestWheelsPure.result) &&
      contains(fromJSON('["skipped", "success"]'), needs.PackageWheelsNonPure.result) &&
      contains(fromJSON('["skipped", "success"]'), needs.PackageWheelsPure.result) &&
      contains(fromJSON('["skipped", "success"]'), needs.PackageSdist.result) &&
      needs.CodeQualityAnalysis-Test.result == 'success' &&
      needs.CodeQualityAnalysis-Test.outputs.pypi_released == 'true'
    environment:
      # TODO: Only for testing purposes
      # name: pypi
      # url: https://pypi.org/project/pylibCZIrw/${{needs.CodeQualityAnalysis-Test.outputs.pypi_version}}
      name: testpypi
      url: https://test.pypi.org/p/pylibCZIrw/${{needs.CodeQualityAnalysis-Test.outputs.pypi_version}}
    steps:
      - name: Download Wheels and Source Distribution
        uses: actions/download-artifact@v4.1.0
      - name: Collect Wheels and Source Distribution
        # Move to dist as default folder for publish action
        run: New-Item -Path "." -Name "dist" -ItemType "directory"; Get-ChildItem -Path ".\*.whl",".\*.tar.gz" -Recurse | Move-Item -Destination ".\dist"
        shell: pwsh
      - name: Upload to PyPI
        # As of 06/2024, trusted publishing does not work within reusable workflows located in a different repo
        # Tracked in:
        # https://github.com/pypa/gh-action-pypi-publish/issues/166
        # https://github.com/pypi/warehouse/issues/11096
        # https://docs.pypi.org/trusted-publishers/troubleshooting/#reusable-workflows-on-github
        # More info on trusted publishing: https://blog.pypi.org/posts/2023-04-20-introducing-trusted-publishers/
        uses: pypa/gh-action-pypi-publish@release/v1
        with:
          # TODO: Only for testing purposes (remove repository-url to push to PyPI)
          repository-url: https://test.pypi.org/legacy/
          # Basically runs twine check
          verify-metadata: true
  Tag:
    permissions:
      contents: write
    needs:
      - CodeQualityAnalysis-Test
      - Upload
    # Aftermath of if-conditional of Upload job
    if: always() && needs.Upload.result == 'success'
    runs-on: windows-2019
    steps:
      - uses: actions/checkout@v4.1.0
      - name: Tag with PyPI version
        uses: actions/github-script@v7
        with:
          script: |
            github.rest.git.createRef({
              owner: context.repo.owner,
              repo: context.repo.repo,
              ref: 'refs/tags/${{needs.CodeQualityAnalysis-Test.outputs.pypi_tag}}',
              sha: context.sha
            })<|MERGE_RESOLUTION|>--- conflicted
+++ resolved
@@ -41,77 +41,6 @@
       pypi_version: ${{ steps.psr.outputs.pypi_version }}
       pypi_tag: ${{ steps.psr.outputs.pypi_tag }}
     steps:
-<<<<<<< HEAD
-    - uses: actions/checkout@v4.1.0
-      with:
-        lfs: true
-        submodules: recursive
-        # Python Semantic Release needs access to the full history to determine whether a release should be made.
-        fetch-depth: 0
-    - uses: "./.github/actions/steps_psr"
-      with:
-        PyVersionLatest: "${{inputs.PyVersionLatest}}"
-        PkgRootFolder: "${{ github.workspace }}/${{inputs.PkgRootFolder}}"
-    - name: Environment Setup
-      run: python -m pip install --upgrade --requirement requirements_test.txt
-      working-directory: "${{ github.workspace }}/${{inputs.PkgRootFolder}}"
-    - name: Check Python Versions Consistency
-      # Only specify tox.ini and setup.py since .yml uses cibuildwheel
-      run: check-python-versions ${{ github.workspace }}\${{inputs.PkgRootFolder}} --only tox.ini,setup.py
-    - name: Black Static Analysis
-      if: success() || failure()
-      run: black -v --line-length 120 --safe --check --diff --color .
-      working-directory: "${{ github.workspace }}/${{inputs.PySourceFolder}}"
-    - name: Flake8 Static Analysis
-      if: success() || failure()
-      run: flake8 -v --config ${{ github.workspace }}\${{inputs.PkgRootFolder}}\setup.cfg .
-      working-directory: "${{ github.workspace }}/${{inputs.PySourceFolder}}"
-    - name: Pylint Static Analysis
-      if: success() || failure()
-      run: pylint_runner -v --rcfile ${{ github.workspace }}\${{inputs.PkgRootFolder}}\setup.cfg
-      working-directory: "${{ github.workspace }}/${{inputs.PySourceFolder}}"
-    - name: Mypy Static Analysis
-      if: success() || failure()
-      run: mypy -v --config-file ${{ github.workspace }}\${{inputs.PkgRootFolder}}\setup.cfg .
-      working-directory: "${{ github.workspace }}/${{inputs.PySourceFolder}}"
-    - name: Bandit Static Analysis
-      if: success() || failure()
-      run: bandit -v -r -c ${{ github.workspace }}\${{inputs.PkgRootFolder}}\bandit.yaml .
-      working-directory: "${{ github.workspace }}/${{inputs.PySourceFolder}}"
-    - name: Set TEMP to ${{ runner.temp }}
-      if: success() || failure()
-      run: echo "TEMP=${{ runner.temp }}" >> "$GITHUB_ENV"
-      shell: bash
-    - name: Set TMP to ${{ runner.temp }}
-      if: success() || failure()
-      run: echo "TMP=${{ runner.temp }}" >> "$GITHUB_ENV"
-      shell: bash
-    - name: Set TMPDIR to ${{ runner.temp }}
-      if: success() || failure()
-      run: echo "TMPDIR=${{ runner.temp }}" >> "$GITHUB_ENV"
-      shell: bash
-    - name: Unit and Integration Tests
-      if: success() || failure()
-      run: tox -vv -r -s false
-      working-directory: "${{ github.workspace }}/${{inputs.PkgRootFolder}}"
-      env:
-        CovResultsPath: "${{ runner.temp }}\\cov_results\\cov.xml"
-        TestResultsPath: "${{ runner.temp }}\\results"
-    - name: Upload Coverage
-      if: success() || failure()
-      # Keep to v3 until issues revolving around coverage files not being found are resolved
-      uses: codecov/codecov-action@v4
-      with:
-        # Hard copy from step above due to https://github.com/actions/runner/issues/2204
-        directory: ${{ runner.temp }}/cov_results
-        files: cov.xml
-        fail_ci_if_error: true
-        verbose: true
-        # Only one flag to be safe with
-        # https://docs.codecov.com/docs/flags#one-to-one-relationship-of-flags-to-uploads
-        flags: ${{matrix.OS}}
-        token: ${{ secrets.CODECOV_TOKEN }}
-=======
       - uses: actions/checkout@v4.1.0
         with:
           lfs: true
@@ -151,8 +80,7 @@
           TestResultsPath: "${{ runner.temp }}\\results"
       - name: Upload Coverage
         if: success() || failure()
-        # Keep to v3 until issues revolving around coverage files not being found are resolved
-        uses: codecov/codecov-action@v3
+        uses: codecov/codecov-action@v4
         with:
           # Hard copy from step above due to https://github.com/actions/runner/issues/2204
           directory: ${{ runner.temp }}/cov_results
@@ -160,7 +88,6 @@
           fail_ci_if_error: true
           verbose: true
           token: ${{ secrets.CODECOV_TOKEN }}
->>>>>>> b5012840
   PackageWheelsNonPure:
     name: Package Non-pure Wheels for ${{ matrix.config.OS }}
     runs-on: ${{ matrix.config.PoolImage }}
